--- conflicted
+++ resolved
@@ -10,8 +10,4 @@
 model.set_objective(0.5 + 30 * x[0] + 100 * x[3])
 
 model.write('test.lp')
-<<<<<<< HEAD
-#pdb.set_trace()
-=======
->>>>>>> 8eddc818
 model.optimize()